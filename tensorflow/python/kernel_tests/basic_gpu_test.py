--- conflicted
+++ resolved
@@ -50,9 +50,6 @@
     self._compareGPU(x, y + 0.1, np.floor_divide, tf.floordiv)
     self._compareGPU(x, y, np.power, tf.pow)
 
-<<<<<<< HEAD
-class MathBuiltinUnaryTest(tf.test.TestCase):
-=======
   def testFloatWithBCast(self):
     x = np.linspace(-5, 20, 15).reshape(3, 5).astype(np.float32)
     y = np.linspace(20, -5, 30).reshape(2, 3, 5).astype(np.float32)
@@ -78,11 +75,7 @@
     self._compareGPU(x, y + 0.1, np.true_divide, tf.truediv)
 
 
-  #def _GetGradientArgs(self, xs, ys):
-    #with self.test_session(use_gpu=True) as sess:
-     # return sess.run(_broadcast_gradient_args(xs, ys))
->>>>>>> 24d094b7
-
+class MathBuiltinUnaryTest(tf.test.TestCase):
   def _compare(self, x, np_func, tf_func, use_gpu):
     np_out = np_func(x)
     with self.test_session(use_gpu=use_gpu) as sess:
